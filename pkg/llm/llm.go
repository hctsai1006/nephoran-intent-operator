--- conflicted
+++ resolved
@@ -1,916 +1,867 @@
-package llm
-
-import (
-	"bytes"
-	"context"
-	"crypto/tls"
-	"encoding/json"
-	"fmt"
-	"io"
-	"log/slog"
-	"net"
-	"net/http"
-	"strings"
-	"sync"
-	"time"
-
-	"github.com/thc1006/nephoran-intent-operator/pkg/shared"
-)
-
-// Client is a client for the LLM processor.
-type Client struct {
-	httpClient   *http.Client
-	url          string
-	promptEngine *TelecomPromptEngine
-	retryConfig  RetryConfig
-	validator    *ResponseValidator
-	apiKey       string
-	modelName    string
-	maxTokens    int
-	backendType  string
-	logger       *slog.Logger
-	metrics      *ClientMetrics
-	mutex        sync.RWMutex
-	cache        *ResponseCache
-	fallbackURLs []string
-}
-
-// RetryConfig defines retry behavior
-type RetryConfig struct {
-	MaxRetries    int
-	BaseDelay     time.Duration
-	MaxDelay      time.Duration
-	JitterEnabled bool
-	BackoffFactor float64
-}
-
-// ClientMetrics tracks client performance metrics
-type ClientMetrics struct {
-	RequestsTotal    int64
-	RequestsSuccess  int64
-	RequestsFailure  int64
-	TotalLatency     time.Duration
-	CacheHits        int64
-	CacheMisses      int64
-	RetryAttempts    int64
-	FallbackAttempts int64
-	mutex            sync.RWMutex
-}
-
-// ResponseCache provides simple in-memory caching
-type ResponseCache struct {
-	entries map[string]*CacheEntry
-	mutex   sync.RWMutex
-	ttl     time.Duration
-	maxSize int
-}
-
-type CacheEntry struct {
-	Response  string
-	Timestamp time.Time
-	HitCount  int64
-}
-
-// ResponseValidator validates LLM responses
-type ResponseValidator struct {
-	requiredFields map[string]bool
-}
-
-// NewClient creates a new LLM client with enhanced capabilities.
-func NewClient(url string) *Client {
-	return NewClientWithConfig(url, ClientConfig{
-		APIKey:      "",
-		ModelName:   "gpt-4o-mini",
-		MaxTokens:   2048,
-		BackendType: "openai",
-		Timeout:     60 * time.Second,
-	})
-}
-
-// ClientConfig holds configuration for LLM client
-type ClientConfig struct {
-	APIKey      string
-	ModelName   string
-	MaxTokens   int
-	BackendType string
-	Timeout     time.Duration
-}
-
-// NewClientWithConfig creates a new LLM client with specific configuration
-func NewClientWithConfig(url string, config ClientConfig) *Client {
-	// Create HTTP client with enhanced configuration
-	transport := &http.Transport{
-		DialContext: (&net.Dialer{
-			Timeout:   10 * time.Second,
-			KeepAlive: 30 * time.Second,
-		}).DialContext,
-		MaxIdleConns:          100,
-		MaxIdleConnsPerHost:   10,
-		IdleConnTimeout:       90 * time.Second,
-		TLSHandshakeTimeout:   10 * time.Second,
-		ExpectContinueTimeout: 1 * time.Second,
-		TLSClientConfig: &tls.Config{
-			MinVersion: tls.VersionTLS12,
-		},
-	}
-
-	httpClient := &http.Client{
-		Timeout:   config.Timeout,
-		Transport: transport,
-	}
-
-	// Initialize logger
-	logger := slog.Default().With("component", "llm-client")
-
-	return &Client{
-		httpClient:   httpClient,
-		url:          url,
-		promptEngine: NewTelecomPromptEngine(),
-		retryConfig: RetryConfig{
-			MaxRetries:    3,
-			BaseDelay:     time.Second,
-			MaxDelay:      30 * time.Second,
-			JitterEnabled: true,
-			BackoffFactor: 2.0,
-		},
-		validator:    NewResponseValidator(),
-		apiKey:       config.APIKey,
-		modelName:    config.ModelName,
-		maxTokens:    config.MaxTokens,
-		backendType:  config.BackendType,
-		logger:       logger,
-		metrics:      NewClientMetrics(),
-		cache:        NewResponseCache(5*time.Minute, 1000),
-		fallbackURLs: []string{}, // Can be configured for redundancy
-	}
-}
-
-// NewClientMetrics creates a new metrics tracker
-func NewClientMetrics() *ClientMetrics {
-	return &ClientMetrics{}
-}
-
-// NewResponseCache creates a new response cache
-func NewResponseCache(ttl time.Duration, maxSize int) *ResponseCache {
-	cache := &ResponseCache{
-		entries: make(map[string]*CacheEntry),
-		ttl:     ttl,
-		maxSize: maxSize,
-	}
-
-	// Start cleanup routine
-	go cache.cleanup()
-
-	return cache
-}
-
-// cleanup removes expired cache entries
-func (c *ResponseCache) cleanup() {
-	ticker := time.NewTicker(time.Minute)
-	defer ticker.Stop()
-
-	for range ticker.C {
-		c.mutex.Lock()
-		now := time.Now()
-		for key, entry := range c.entries {
-			if now.Sub(entry.Timestamp) > c.ttl {
-				delete(c.entries, key)
-			}
-		}
-		c.mutex.Unlock()
-	}
-}
-
-// Get retrieves a cached response
-func (c *ResponseCache) Get(key string) (string, bool) {
-	c.mutex.RLock()
-	defer c.mutex.RUnlock()
-
-	entry, exists := c.entries[key]
-	if !exists {
-		return "", false
-	}
-
-	if time.Since(entry.Timestamp) > c.ttl {
-		return "", false
-	}
-
-	entry.HitCount++
-	return entry.Response, true
-}
-
-// Set stores a response in cache
-func (c *ResponseCache) Set(key, response string) {
-	c.mutex.Lock()
-	defer c.mutex.Unlock()
-
-	// Evict oldest entries if cache is full
-	if len(c.entries) >= c.maxSize {
-		oldest := time.Now()
-		oldestKey := ""
-		for k, v := range c.entries {
-			if v.Timestamp.Before(oldest) {
-				oldest = v.Timestamp
-				oldestKey = k
-			}
-		}
-		if oldestKey != "" {
-			delete(c.entries, oldestKey)
-		}
-	}
-
-	c.entries[key] = &CacheEntry{
-		Response:  response,
-		Timestamp: time.Now(),
-		HitCount:  0,
-	}
-}
-
-// GetMetrics returns current client metrics
-func (c *Client) GetMetrics() ClientMetrics {
-	c.metrics.mutex.RLock()
-	defer c.metrics.mutex.RUnlock()
-	return *c.metrics
-}
-
-// updateMetrics updates client metrics
-func (c *Client) updateMetrics(success bool, latency time.Duration, cacheHit bool, retryCount int) {
-	c.metrics.mutex.Lock()
-	defer c.metrics.mutex.Unlock()
-
-	c.metrics.RequestsTotal++
-	if success {
-		c.metrics.RequestsSuccess++
-	} else {
-		c.metrics.RequestsFailure++
-	}
-	c.metrics.TotalLatency += latency
-
-	if cacheHit {
-		c.metrics.CacheHits++
-	} else {
-		c.metrics.CacheMisses++
-	}
-
-	c.metrics.RetryAttempts += int64(retryCount)
-}
-
-// NewResponseValidator creates a new response validator
-func NewResponseValidator() *ResponseValidator {
-	return &ResponseValidator{
-		requiredFields: map[string]bool{
-			"type":      true,
-			"name":      true,
-			"namespace": true,
-			"spec":      true,
-		},
-	}
-}
-
-func (c *Client) ProcessIntent(ctx context.Context, intent string) (string, error) {
-	start := time.Now()
-	var success bool
-	var cacheHit bool
-	var retryCount int
-
-	defer func() {
-		c.updateMetrics(success, time.Since(start), cacheHit, retryCount)
-	}()
-
-	c.logger.Debug("Processing intent", slog.String("intent", intent), slog.String("backend", c.backendType))
-
-	// Check cache first
-	cacheKey := c.generateCacheKey(intent)
-	if cached, found := c.cache.Get(cacheKey); found {
-		c.logger.Debug("Cache hit for intent", slog.String("cache_key", cacheKey))
-		cacheHit = true
-		success = true
-		return cached, nil
-	}
-	cacheHit = false
-
-	// Process with enhanced logic
-	// Classify intent to determine processing approach
-	intentType := c.classifyIntent(intent)
-
-	// Pre-process intent with parameter extraction
-	extractedParams := c.promptEngine.ExtractParameters(intent)
-
-	// Process with retry logic using appropriate backend
-	var result string
-	err := c.retryWithExponentialBackoff(ctx, func() error {
-		var processErr error
-		result, processErr = c.processWithLLMBackend(ctx, intent, intentType, extractedParams)
-		retryCount++
-		return processErr
-	})
-
-	if err != nil {
-		// Try fallback URLs if available
-		if len(c.fallbackURLs) > 0 {
-			c.logger.Warn("Primary URL failed, trying fallback URLs", slog.String("error", err.Error()))
-			for _, fallbackURL := range c.fallbackURLs {
-				c.metrics.mutex.Lock()
-				c.metrics.FallbackAttempts++
-				c.metrics.mutex.Unlock()
-
-				originalURL := c.url
-				c.url = fallbackURL
-
-				fallbackErr := c.retryWithExponentialBackoff(ctx, func() error {
-					var processErr error
-					result, processErr = c.processWithLLMBackend(ctx, intent, intentType, extractedParams)
-					return processErr
-				})
-
-				c.url = originalURL // Restore original URL
-
-				if fallbackErr == nil {
-					c.logger.Info("Fallback URL succeeded", slog.String("fallback_url", fallbackURL))
-					break
-				}
-
-				c.logger.Warn("Fallback URL failed", slog.String("fallback_url", fallbackURL), slog.String("error", fallbackErr.Error()))
-			}
-		}
-
-		if result == "" {
-			return "", fmt.Errorf("failed to process intent after retries and fallbacks: %w", err)
-		}
-	}
-
-	// Validate the response
-	if err := c.validator.ValidateResponse([]byte(result)); err != nil {
-		c.logger.Error("Response validation failed", slog.String("error", err.Error()), slog.String("response", result))
-		return "", fmt.Errorf("response validation failed: %w", err)
-	}
-
-	// Cache successful response
-	c.cache.Set(cacheKey, result)
-	c.logger.Debug("Response cached", slog.String("cache_key", cacheKey))
-
-	success = true
-	c.logger.Info("Intent processed successfully",
-		slog.String("intent_type", intentType),
-		slog.Duration("processing_time", time.Since(start)),
-		slog.Int("retry_count", retryCount),
-	)
-
-	return result, nil
-}
-
-// generateCacheKey creates a cache key for the given intent
-func (c *Client) generateCacheKey(intent string) string {
-	// Simple hash-based cache key (in production, consider using a proper hash function)
-	return fmt.Sprintf("%s:%s:%s", c.backendType, c.modelName, intent)
-}
-
-// SetFallbackURLs configures fallback URLs for redundancy
-func (c *Client) SetFallbackURLs(urls []string) {
-	c.mutex.Lock()
-	defer c.mutex.Unlock()
-	c.fallbackURLs = urls
-}
-
-// classifyIntent determines the type of network intent
-func (c *Client) classifyIntent(intent string) string {
-	lowerIntent := strings.ToLower(intent)
-
-	scaleIndicators := []string{"scale", "increase", "decrease", "replicas", "instances", "resize"}
-	deployIndicators := []string{"deploy", "create", "setup", "configure", "install", "provision"}
-
-	for _, indicator := range scaleIndicators {
-		if strings.Contains(lowerIntent, indicator) {
-			return "NetworkFunctionScale"
-		}
-	}
-
-	for _, indicator := range deployIndicators {
-		if strings.Contains(lowerIntent, indicator) {
-			return "NetworkFunctionDeployment"
-		}
-	}
-
-	return "NetworkFunctionDeployment" // Default
-}
-
-// processWithLLMBackend handles processing with different LLM backends
-func (c *Client) processWithLLMBackend(ctx context.Context, intent, intentType string, extractedParams map[string]interface{}) (string, error) {
-	// Generate appropriate prompt based on intent type
-	systemPrompt := c.promptEngine.GeneratePrompt(intentType, intent)
-
-	// Create request based on backend type
-	switch c.backendType {
-	case "openai", "mistral":
-		return c.processWithChatCompletion(ctx, systemPrompt, intent)
-	case "rag":
-		return c.processWithRAGAPI(ctx, intent)
-	default:
-		// Default to OpenAI-compatible API
-		return c.processWithChatCompletion(ctx, systemPrompt, intent)
-	}
-}
-
-// processWithChatCompletion handles OpenAI/Mistral-style chat completions
-func (c *Client) processWithChatCompletion(ctx context.Context, systemPrompt, intent string) (string, error) {
-	requestBody := map[string]interface{}{
-		"model": c.modelName,
-		"messages": []map[string]string{
-			{"role": "system", "content": systemPrompt},
-			{"role": "user", "content": intent},
-		},
-		"max_tokens":      c.maxTokens,
-		"temperature":     0.0,
-		"response_format": map[string]string{"type": "json_object"},
-	}
-
-	reqBody, err := json.Marshal(requestBody)
-	if err != nil {
-		return "", fmt.Errorf("failed to marshal request: %w", err)
-	}
-
-	httpReq, err := http.NewRequestWithContext(ctx, "POST", c.url, bytes.NewBuffer(reqBody))
-	if err != nil {
-		return "", fmt.Errorf("failed to create request: %w", err)
-	}
-
-	httpReq.Header.Set("Content-Type", "application/json")
-	httpReq.Header.Set("User-Agent", "nephoran-intent-operator/v1.0.0")
-	if c.apiKey != "" {
-		httpReq.Header.Set("Authorization", "Bearer "+c.apiKey)
-	}
-
-	resp, err := c.httpClient.Do(httpReq)
-	if err != nil {
-		return "", fmt.Errorf("failed to send request: %w", err)
-	}
-	defer resp.Body.Close()
-
-	respBody, err := io.ReadAll(resp.Body)
-	if err != nil {
-		return "", fmt.Errorf("failed to read response: %w", err)
-	}
-
-	if resp.StatusCode != http.StatusOK {
-		return "", fmt.Errorf("LLM API returned status %d: %s", resp.StatusCode, string(respBody))
-	}
-
-	// Parse response based on backend type
-	var chatResp struct {
-		Choices []struct {
-			Message struct {
-				Content string `json:"content"`
-			} `json:"message"`
-		} `json:"choices"`
-	}
-
-	if err := json.Unmarshal(respBody, &chatResp); err != nil {
-		return "", fmt.Errorf("failed to decode response: %w", err)
-	}
-
-	if len(chatResp.Choices) == 0 {
-		return "", fmt.Errorf("no choices in response")
-	}
-
-	return chatResp.Choices[0].Message.Content, nil
-}
-
-// processWithRAGAPI handles RAG API requests
-func (c *Client) processWithRAGAPI(ctx context.Context, intent string) (string, error) {
-	req := map[string]interface{}{
-		"spec": map[string]string{
-			"intent": intent,
-		},
-	}
-
-	reqBody, err := json.Marshal(req)
-	if err != nil {
-		return "", fmt.Errorf("failed to marshal request: %w", err)
-	}
-
-	httpReq, err := http.NewRequestWithContext(ctx, "POST", c.url+"/process", bytes.NewBuffer(reqBody))
-	if err != nil {
-		return "", fmt.Errorf("failed to create request: %w", err)
-	}
-	httpReq.Header.Set("Content-Type", "application/json")
-	httpReq.Header.Set("User-Agent", "nephoran-intent-operator/v1.0.0")
-
-	resp, err := c.httpClient.Do(httpReq)
-	if err != nil {
-		return "", fmt.Errorf("failed to send request: %w", err)
-	}
-	defer resp.Body.Close()
-
-	respBody, err := io.ReadAll(resp.Body)
-	if err != nil {
-		return "", fmt.Errorf("failed to read response: %w", err)
-	}
-
-	if resp.StatusCode != http.StatusOK {
-		// Try to parse error response
-		var errorResp map[string]interface{}
-		if json.Unmarshal(respBody, &errorResp) == nil {
-			if errorMsg, ok := errorResp["error"].(string); ok {
-				return "", fmt.Errorf("RAG API error (%d): %s", resp.StatusCode, errorMsg)
-			}
-		}
-		return "", fmt.Errorf("RAG API returned status %d: %s", resp.StatusCode, string(respBody))
-	}
-
-	return string(respBody), nil
-}
-
-// retryWithExponentialBackoff implements retry logic with exponential backoff and jitter
-func (c *Client) retryWithExponentialBackoff(ctx context.Context, operation func() error) error {
-	var lastErr error
-	delay := c.retryConfig.BaseDelay
-
-	for attempt := 0; attempt <= c.retryConfig.MaxRetries; attempt++ {
-		if attempt > 0 {
-			c.logger.Debug("Retrying operation",
-				slog.Int("attempt", attempt),
-				slog.Duration("delay", delay),
-				slog.String("last_error", lastErr.Error()),
-			)
-
-			// Wait before retry
-			select {
-			case <-ctx.Done():
-				return ctx.Err()
-			case <-time.After(delay):
-				// Exponential backoff with optional jitter
-				delay = time.Duration(float64(delay) * c.retryConfig.BackoffFactor)
-				if c.retryConfig.JitterEnabled {
-					// Add jitter (±25% of delay)
-					jitter := time.Duration(float64(delay) * 0.25 * (2.0*float64(time.Now().UnixNano()%1000)/1000.0 - 1.0))
-					delay += jitter
-				}
-				if delay > c.retryConfig.MaxDelay {
-					delay = c.retryConfig.MaxDelay
-				}
-			}
-		}
-
-		lastErr = operation()
-		if lastErr == nil {
-			if attempt > 0 {
-				c.logger.Info("Operation succeeded after retry", slog.Int("attempts", attempt+1))
-			}
-			return nil // Success
-		}
-
-		// Check if error is retryable
-		if !c.isRetryableError(lastErr) {
-			c.logger.Debug("Error is not retryable", slog.String("error", lastErr.Error()))
-			return lastErr
-		}
-	}
-
-	c.logger.Error("Operation failed after all retries",
-		slog.Int("max_retries", c.retryConfig.MaxRetries),
-		slog.String("final_error", lastErr.Error()),
-	)
-	return fmt.Errorf("operation failed after %d retries: %w", c.retryConfig.MaxRetries, lastErr)
-}
-
-// isRetryableError determines if an error warrants a retry
-func (c *Client) isRetryableError(err error) bool {
-	errorStr := strings.ToLower(err.Error())
-
-	// Network-related errors are typically retryable
-	retryablePatterns := []string{
-		"connection refused",
-		"timeout",
-		"temporary failure",
-		"service unavailable",
-		"internal server error",
-		"bad gateway",
-		"circuit breaker",
-	}
-
-	for _, pattern := range retryablePatterns {
-		if strings.Contains(errorStr, pattern) {
-			return true
-		}
-	}
-
-	return false
-}
-
-// ValidateResponse validates the structure of an LLM response
-func (v *ResponseValidator) ValidateResponse(responseBody []byte) error {
-	var response map[string]interface{}
-	if err := json.Unmarshal(responseBody, &response); err != nil {
-		return fmt.Errorf("invalid JSON response: %w", err)
-	}
-
-	// Check required fields
-	for field := range v.requiredFields {
-		if _, exists := response[field]; !exists {
-			return fmt.Errorf("missing required field: %s", field)
-		}
-	}
-
-	// Validate type field
-	if responseType, ok := response["type"].(string); ok {
-		validTypes := []string{"NetworkFunctionDeployment", "NetworkFunctionScale"}
-		valid := false
-		for _, validType := range validTypes {
-			if responseType == validType {
-				valid = true
-				break
-			}
-		}
-		if !valid {
-			return fmt.Errorf("invalid response type: %s", responseType)
-		}
-	} else {
-		return fmt.Errorf("type field must be a string")
-	}
-
-	// Validate name field format (Kubernetes naming)
-	if name, ok := response["name"].(string); ok {
-		if !isValidKubernetesName(name) {
-			return fmt.Errorf("invalid Kubernetes name format: %s", name)
-		}
-	} else {
-		return fmt.Errorf("name field must be a string")
-	}
-
-	// Validate namespace field format
-	if namespace, ok := response["namespace"].(string); ok {
-		if !isValidKubernetesName(namespace) {
-			return fmt.Errorf("invalid Kubernetes namespace format: %s", namespace)
-		}
-	} else {
-		return fmt.Errorf("namespace field must be a string")
-	}
-
-	// Validate spec field structure
-	if spec, ok := response["spec"].(map[string]interface{}); ok {
-		if responseType := response["type"].(string); responseType == "NetworkFunctionDeployment" {
-			return v.validateDeploymentSpec(spec)
-		} else if responseType == "NetworkFunctionScale" {
-			return v.validateScaleSpec(spec)
-		}
-	} else {
-		return fmt.Errorf("spec field must be an object")
-	}
-
-	return nil
-}
-
-// validateDeploymentSpec validates NetworkFunctionDeployment spec
-func (v *ResponseValidator) validateDeploymentSpec(spec map[string]interface{}) error {
-	// Check required deployment fields
-	requiredFields := []string{"replicas", "image"}
-	for _, field := range requiredFields {
-		if _, exists := spec[field]; !exists {
-			return fmt.Errorf("missing required deployment spec field: %s", field)
-		}
-	}
-
-	// Validate replicas
-	if replicas, ok := spec["replicas"].(float64); ok {
-		if replicas < 1 || replicas > 100 {
-			return fmt.Errorf("replicas must be between 1 and 100, got: %v", replicas)
-		}
-	} else {
-		return fmt.Errorf("replicas must be a number")
-	}
-
-	// Validate image
-	if image, ok := spec["image"].(string); ok {
-		if image == "" {
-			return fmt.Errorf("image cannot be empty")
-		}
-	} else {
-		return fmt.Errorf("image must be a string")
-	}
-
-	return nil
-}
-
-// validateScaleSpec validates NetworkFunctionScale spec
-func (v *ResponseValidator) validateScaleSpec(spec map[string]interface{}) error {
-	// For scaling, we need at least one scaling parameter
-	hasHorizontal := false
-	hasVertical := false
-
-	if scaling, ok := spec["scaling"].(map[string]interface{}); ok {
-		if horizontal, exists := scaling["horizontal"]; exists {
-			hasHorizontal = true
-			if h, ok := horizontal.(map[string]interface{}); ok {
-				if replicas, exists := h["replicas"]; exists {
-					if r, ok := replicas.(float64); ok {
-						if r < 1 || r > 100 {
-							return fmt.Errorf("horizontal scaling replicas must be between 1 and 100")
-						}
-					} else {
-						return fmt.Errorf("horizontal scaling replicas must be a number")
-					}
-				}
-			}
-		}
-
-		if vertical, exists := scaling["vertical"]; exists {
-			hasVertical = true
-			if v, ok := vertical.(map[string]interface{}); ok {
-				// Validate CPU format if present
-				if cpu, exists := v["cpu"]; exists {
-					if cpuStr, ok := cpu.(string); ok {
-						if !isValidCPUFormat(cpuStr) {
-							return fmt.Errorf("invalid CPU format: %s", cpuStr)
-						}
-					} else {
-						return fmt.Errorf("vertical scaling CPU must be a string")
-					}
-				}
-
-				// Validate memory format if present
-				if memory, exists := v["memory"]; exists {
-					if memStr, ok := memory.(string); ok {
-						if !isValidMemoryFormat(memStr) {
-							return fmt.Errorf("invalid memory format: %s", memStr)
-						}
-					} else {
-						return fmt.Errorf("vertical scaling memory must be a string")
-					}
-				}
-			}
-		}
-	}
-
-	if !hasHorizontal && !hasVertical {
-		return fmt.Errorf("scaling spec must include either horizontal or vertical scaling parameters")
-	}
-
-	return nil
-}
-
-// Helper validation functions
-func isValidKubernetesName(name string) bool {
-	if len(name) == 0 || len(name) > 253 {
-		return false
-	}
-
-	// Kubernetes names must match DNS subdomain format
-	for i, r := range name {
-		if !((r >= 'a' && r <= 'z') || (r >= '0' && r <= '9') || r == '-' || r == '.') {
-			return false
-		}
-		if i == 0 && (r == '-' || r == '.') {
-			return false
-		}
-		if i == len(name)-1 && (r == '-' || r == '.') {
-			return false
-		}
-	}
-
-	return true
-}
-
-func isValidCPUFormat(cpu string) bool {
-	// Valid formats: "100m", "0.1", "1", "2000m"
-	if cpu == "" {
-		return false
-	}
-
-	if strings.HasSuffix(cpu, "m") {
-		// Millicores format
-		cpuValue := strings.TrimSuffix(cpu, "m")
-		for _, r := range cpuValue {
-			if r < '0' || r > '9' {
-				return false
-			}
-		}
-		return len(cpuValue) > 0
-	} else {
-		// Cores format (can include decimal)
-		for _, r := range cpu {
-			if !((r >= '0' && r <= '9') || r == '.') {
-				return false
-			}
-		}
-		return len(cpu) > 0
-	}
-}
-
-func isValidMemoryFormat(memory string) bool {
-	// Valid formats: "256Mi", "1Gi", "512Mi", "2Gi"
-	if memory == "" {
-		return false
-	}
-
-	validSuffixes := []string{"Ki", "Mi", "Gi", "Ti", "Pi", "Ei", "K", "M", "G", "T", "P", "E"}
-
-	for _, suffix := range validSuffixes {
-		if strings.HasSuffix(memory, suffix) {
-			memoryValue := strings.TrimSuffix(memory, suffix)
-			for _, r := range memoryValue {
-				if r < '0' || r > '9' {
-					return false
-				}
-			}
-			return len(memoryValue) > 0
-		}
-	}
-
-	return false
-<<<<<<< HEAD
-}
-
-// ProcessIntentStream implements the ClientInterface method for streaming
-func (c *Client) ProcessIntentStream(ctx context.Context, prompt string, chunks chan<- *shared.StreamingChunk) error {
-	// For now, simulate streaming by sending the full response as chunks
-	response, err := c.ProcessIntent(ctx, prompt)
-	if err != nil {
-		return err
-	}
-	
-	// Send response as a single chunk
-	chunk := &shared.StreamingChunk{
-		Content:   response,
-		IsLast:    true,
-		Metadata:  map[string]interface{}{"model": c.modelName},
-		Timestamp: time.Now(),
-	}
-	
-	select {
-	case chunks <- chunk:
-		return nil
-	case <-ctx.Done():
-		return ctx.Err()
-	}
-}
-
-// GetSupportedModels implements the ClientInterface method
-func (c *Client) GetSupportedModels() []string {
-	return []string{"gpt-4o-mini", "gpt-4o", "mistral-7b", "claude-3-haiku"}
-}
-
-// GetModelCapabilities implements the ClientInterface method
-func (c *Client) GetModelCapabilities(modelName string) (*shared.ModelCapabilities, error) {
-	capabilities := &shared.ModelCapabilities{
-		SupportsChat:      true,
-		SupportsFunction:  false,
-		SupportsStreaming: true,
-		Features:          map[string]interface{}{},
-	}
-	
-	switch modelName {
-	case "gpt-4o-mini":
-		capabilities.MaxTokens = 4096
-		capabilities.CostPerToken = 0.00015
-	case "gpt-4o":
-		capabilities.MaxTokens = 8192
-		capabilities.CostPerToken = 0.005
-	case "mistral-7b":
-		capabilities.MaxTokens = 4096
-		capabilities.CostPerToken = 0.0002
-	case "claude-3-haiku":
-		capabilities.MaxTokens = 4096
-		capabilities.CostPerToken = 0.00025
-	default:
-		return nil, fmt.Errorf("unsupported model: %s", modelName)
-	}
-	
-	return capabilities, nil
-}
-
-// ValidateModel implements the ClientInterface method
-func (c *Client) ValidateModel(modelName string) error {
-	supportedModels := c.GetSupportedModels()
-	for _, model := range supportedModels {
-		if model == modelName {
-			return nil
-		}
-	}
-	return fmt.Errorf("model %s is not supported", modelName)
-}
-
-// EstimateTokens implements the ClientInterface method
-func (c *Client) EstimateTokens(text string) int {
-	// Simple token estimation: roughly 1 token per 4 characters
-	return len(text) / 4
-}
-
-// GetMaxTokens implements the ClientInterface method
-func (c *Client) GetMaxTokens(modelName string) int {
-	capabilities, err := c.GetModelCapabilities(modelName)
-	if err != nil {
-		return 4096 // default
-	}
-	return capabilities.MaxTokens
-}
-
-// Close implements the ClientInterface method
-func (c *Client) Close() error {
-	// Close the HTTP client if needed
-	if c.httpClient != nil {
-		c.httpClient.CloseIdleConnections()
-	}
-	return nil
-=======
->>>>>>> ec283014
-}
+package llm
+
+import (
+	"bytes"
+	"context"
+	"crypto/tls"
+	"encoding/json"
+	"fmt"
+	"io"
+	"log/slog"
+	"net"
+	"net/http"
+	"strings"
+	"sync"
+	"time"
+
+	"github.com/thc1006/nephoran-intent-operator/pkg/shared"
+)
+
+// Client is a client for the LLM processor.
+type Client struct {
+	httpClient   *http.Client
+	url          string
+	promptEngine *TelecomPromptEngine
+	retryConfig  RetryConfig
+	validator    *ResponseValidator
+	apiKey       string
+	modelName    string
+	maxTokens    int
+	backendType  string
+	logger       *slog.Logger
+	metrics      *ClientMetrics
+	mutex        sync.RWMutex
+	cache        *ResponseCache
+	fallbackURLs []string
+}
+
+// RetryConfig defines retry behavior
+type RetryConfig struct {
+	MaxRetries    int
+	BaseDelay     time.Duration
+	MaxDelay      time.Duration
+	JitterEnabled bool
+	BackoffFactor float64
+}
+
+// ClientMetrics tracks client performance metrics
+type ClientMetrics struct {
+	RequestsTotal    int64
+	RequestsSuccess  int64
+	RequestsFailure  int64
+	TotalLatency     time.Duration
+	CacheHits        int64
+	CacheMisses      int64
+	RetryAttempts    int64
+	FallbackAttempts int64
+	mutex            sync.RWMutex
+}
+
+// ResponseCache provides simple in-memory caching
+type ResponseCache struct {
+	entries map[string]*CacheEntry
+	mutex   sync.RWMutex
+	ttl     time.Duration
+	maxSize int
+}
+
+type CacheEntry struct {
+	Response  string
+	Timestamp time.Time
+	HitCount  int64
+}
+
+// ResponseValidator validates LLM responses
+type ResponseValidator struct {
+	requiredFields map[string]bool
+}
+
+// NewClient creates a new LLM client with enhanced capabilities.
+func NewClient(url string) *Client {
+	return NewClientWithConfig(url, ClientConfig{
+		APIKey:      "",
+		ModelName:   "gpt-4o-mini",
+		MaxTokens:   2048,
+		BackendType: "openai",
+		Timeout:     60 * time.Second,
+	})
+}
+
+// ClientConfig holds configuration for LLM client
+type ClientConfig struct {
+	APIKey      string
+	ModelName   string
+	MaxTokens   int
+	BackendType string
+	Timeout     time.Duration
+}
+
+// NewClientWithConfig creates a new LLM client with specific configuration
+func NewClientWithConfig(url string, config ClientConfig) *Client {
+	// Create HTTP client with enhanced configuration
+	transport := &http.Transport{
+		DialContext: (&net.Dialer{
+			Timeout:   10 * time.Second,
+			KeepAlive: 30 * time.Second,
+		}).DialContext,
+		MaxIdleConns:          100,
+		MaxIdleConnsPerHost:   10,
+		IdleConnTimeout:       90 * time.Second,
+		TLSHandshakeTimeout:   10 * time.Second,
+		ExpectContinueTimeout: 1 * time.Second,
+		TLSClientConfig: &tls.Config{
+			MinVersion: tls.VersionTLS12,
+		},
+	}
+
+	httpClient := &http.Client{
+		Timeout:   config.Timeout,
+		Transport: transport,
+	}
+
+	// Initialize logger
+	logger := slog.Default().With("component", "llm-client")
+
+	return &Client{
+		httpClient:   httpClient,
+		url:          url,
+		promptEngine: NewTelecomPromptEngine(),
+		retryConfig: RetryConfig{
+			MaxRetries:    3,
+			BaseDelay:     time.Second,
+			MaxDelay:      30 * time.Second,
+			JitterEnabled: true,
+			BackoffFactor: 2.0,
+		},
+		validator:    NewResponseValidator(),
+		apiKey:       config.APIKey,
+		modelName:    config.ModelName,
+		maxTokens:    config.MaxTokens,
+		backendType:  config.BackendType,
+		logger:       logger,
+		metrics:      NewClientMetrics(),
+		cache:        NewResponseCache(5*time.Minute, 1000),
+		fallbackURLs: []string{}, // Can be configured for redundancy
+	}
+}
+
+// NewClientMetrics creates a new metrics tracker
+func NewClientMetrics() *ClientMetrics {
+	return &ClientMetrics{}
+}
+
+// NewResponseCache creates a new response cache
+func NewResponseCache(ttl time.Duration, maxSize int) *ResponseCache {
+	cache := &ResponseCache{
+		entries: make(map[string]*CacheEntry),
+		ttl:     ttl,
+		maxSize: maxSize,
+	}
+
+	// Start cleanup routine
+	go cache.cleanup()
+
+	return cache
+}
+
+// cleanup removes expired cache entries
+func (c *ResponseCache) cleanup() {
+	ticker := time.NewTicker(time.Minute)
+	defer ticker.Stop()
+
+	for range ticker.C {
+		c.mutex.Lock()
+		now := time.Now()
+		for key, entry := range c.entries {
+			if now.Sub(entry.Timestamp) > c.ttl {
+				delete(c.entries, key)
+			}
+		}
+		c.mutex.Unlock()
+	}
+}
+
+// Get retrieves a cached response
+func (c *ResponseCache) Get(key string) (string, bool) {
+	c.mutex.RLock()
+	defer c.mutex.RUnlock()
+
+	entry, exists := c.entries[key]
+	if !exists {
+		return "", false
+	}
+
+	if time.Since(entry.Timestamp) > c.ttl {
+		return "", false
+	}
+
+	entry.HitCount++
+	return entry.Response, true
+}
+
+// Set stores a response in cache
+func (c *ResponseCache) Set(key, response string) {
+	c.mutex.Lock()
+	defer c.mutex.Unlock()
+
+	// Evict oldest entries if cache is full
+	if len(c.entries) >= c.maxSize {
+		oldest := time.Now()
+		oldestKey := ""
+		for k, v := range c.entries {
+			if v.Timestamp.Before(oldest) {
+				oldest = v.Timestamp
+				oldestKey = k
+			}
+		}
+		if oldestKey != "" {
+			delete(c.entries, oldestKey)
+		}
+	}
+
+	c.entries[key] = &CacheEntry{
+		Response:  response,
+		Timestamp: time.Now(),
+		HitCount:  0,
+	}
+}
+
+// GetMetrics returns current client metrics
+func (c *Client) GetMetrics() ClientMetrics {
+	c.metrics.mutex.RLock()
+	defer c.metrics.mutex.RUnlock()
+	return *c.metrics
+}
+
+// updateMetrics updates client metrics
+func (c *Client) updateMetrics(success bool, latency time.Duration, cacheHit bool, retryCount int) {
+	c.metrics.mutex.Lock()
+	defer c.metrics.mutex.Unlock()
+
+	c.metrics.RequestsTotal++
+	if success {
+		c.metrics.RequestsSuccess++
+	} else {
+		c.metrics.RequestsFailure++
+	}
+	c.metrics.TotalLatency += latency
+
+	if cacheHit {
+		c.metrics.CacheHits++
+	} else {
+		c.metrics.CacheMisses++
+	}
+
+	c.metrics.RetryAttempts += int64(retryCount)
+}
+
+// NewResponseValidator creates a new response validator
+func NewResponseValidator() *ResponseValidator {
+	return &ResponseValidator{
+		requiredFields: map[string]bool{
+			"type":      true,
+			"name":      true,
+			"namespace": true,
+			"spec":      true,
+		},
+	}
+}
+
+func (c *Client) ProcessIntent(ctx context.Context, intent string) (string, error) {
+	start := time.Now()
+	var success bool
+	var cacheHit bool
+	var retryCount int
+
+	defer func() {
+		c.updateMetrics(success, time.Since(start), cacheHit, retryCount)
+	}()
+
+	c.logger.Debug("Processing intent", slog.String("intent", intent), slog.String("backend", c.backendType))
+
+	// Check cache first
+	cacheKey := c.generateCacheKey(intent)
+	if cached, found := c.cache.Get(cacheKey); found {
+		c.logger.Debug("Cache hit for intent", slog.String("cache_key", cacheKey))
+		cacheHit = true
+		success = true
+		return cached, nil
+	}
+	cacheHit = false
+
+	// Process with enhanced logic
+	// Classify intent to determine processing approach
+	intentType := c.classifyIntent(intent)
+
+	// Pre-process intent with parameter extraction
+	extractedParams := c.promptEngine.ExtractParameters(intent)
+
+	// Process with retry logic using appropriate backend
+	var result string
+	err := c.retryWithExponentialBackoff(ctx, func() error {
+		var processErr error
+		result, processErr = c.processWithLLMBackend(ctx, intent, intentType, extractedParams)
+		retryCount++
+		return processErr
+	})
+
+	if err != nil {
+		// Try fallback URLs if available
+		if len(c.fallbackURLs) > 0 {
+			c.logger.Warn("Primary URL failed, trying fallback URLs", slog.String("error", err.Error()))
+			for _, fallbackURL := range c.fallbackURLs {
+				c.metrics.mutex.Lock()
+				c.metrics.FallbackAttempts++
+				c.metrics.mutex.Unlock()
+
+				originalURL := c.url
+				c.url = fallbackURL
+
+				fallbackErr := c.retryWithExponentialBackoff(ctx, func() error {
+					var processErr error
+					result, processErr = c.processWithLLMBackend(ctx, intent, intentType, extractedParams)
+					return processErr
+				})
+
+				c.url = originalURL // Restore original URL
+
+				if fallbackErr == nil {
+					c.logger.Info("Fallback URL succeeded", slog.String("fallback_url", fallbackURL))
+					break
+				}
+
+				c.logger.Warn("Fallback URL failed", slog.String("fallback_url", fallbackURL), slog.String("error", fallbackErr.Error()))
+			}
+		}
+
+		if result == "" {
+			return "", fmt.Errorf("failed to process intent after retries and fallbacks: %w", err)
+		}
+	}
+
+	// Validate the response
+	if err := c.validator.ValidateResponse([]byte(result)); err != nil {
+		c.logger.Error("Response validation failed", slog.String("error", err.Error()), slog.String("response", result))
+		return "", fmt.Errorf("response validation failed: %w", err)
+	}
+
+	// Cache successful response
+	c.cache.Set(cacheKey, result)
+	c.logger.Debug("Response cached", slog.String("cache_key", cacheKey))
+
+	success = true
+	c.logger.Info("Intent processed successfully",
+		slog.String("intent_type", intentType),
+		slog.Duration("processing_time", time.Since(start)),
+		slog.Int("retry_count", retryCount),
+	)
+
+	return result, nil
+}
+
+// generateCacheKey creates a cache key for the given intent
+func (c *Client) generateCacheKey(intent string) string {
+	// Simple hash-based cache key (in production, consider using a proper hash function)
+	return fmt.Sprintf("%s:%s:%s", c.backendType, c.modelName, intent)
+}
+
+// SetFallbackURLs configures fallback URLs for redundancy
+func (c *Client) SetFallbackURLs(urls []string) {
+	c.mutex.Lock()
+	defer c.mutex.Unlock()
+	c.fallbackURLs = urls
+}
+
+// classifyIntent determines the type of network intent
+func (c *Client) classifyIntent(intent string) string {
+	lowerIntent := strings.ToLower(intent)
+
+	scaleIndicators := []string{"scale", "increase", "decrease", "replicas", "instances", "resize"}
+	deployIndicators := []string{"deploy", "create", "setup", "configure", "install", "provision"}
+
+	for _, indicator := range scaleIndicators {
+		if strings.Contains(lowerIntent, indicator) {
+			return "NetworkFunctionScale"
+		}
+	}
+
+	for _, indicator := range deployIndicators {
+		if strings.Contains(lowerIntent, indicator) {
+			return "NetworkFunctionDeployment"
+		}
+	}
+
+	return "NetworkFunctionDeployment" // Default
+}
+
+// processWithLLMBackend handles processing with different LLM backends
+func (c *Client) processWithLLMBackend(ctx context.Context, intent, intentType string, extractedParams map[string]interface{}) (string, error) {
+	// Generate appropriate prompt based on intent type
+	systemPrompt := c.promptEngine.GeneratePrompt(intentType, intent)
+
+	// Create request based on backend type
+	switch c.backendType {
+	case "openai", "mistral":
+		return c.processWithChatCompletion(ctx, systemPrompt, intent)
+	case "rag":
+		return c.processWithRAGAPI(ctx, intent)
+	default:
+		// Default to OpenAI-compatible API
+		return c.processWithChatCompletion(ctx, systemPrompt, intent)
+	}
+}
+
+// processWithChatCompletion handles OpenAI/Mistral-style chat completions
+func (c *Client) processWithChatCompletion(ctx context.Context, systemPrompt, intent string) (string, error) {
+	requestBody := map[string]interface{}{
+		"model": c.modelName,
+		"messages": []map[string]string{
+			{"role": "system", "content": systemPrompt},
+			{"role": "user", "content": intent},
+		},
+		"max_tokens":      c.maxTokens,
+		"temperature":     0.0,
+		"response_format": map[string]string{"type": "json_object"},
+	}
+
+	reqBody, err := json.Marshal(requestBody)
+	if err != nil {
+		return "", fmt.Errorf("failed to marshal request: %w", err)
+	}
+
+	httpReq, err := http.NewRequestWithContext(ctx, "POST", c.url, bytes.NewBuffer(reqBody))
+	if err != nil {
+		return "", fmt.Errorf("failed to create request: %w", err)
+	}
+
+	httpReq.Header.Set("Content-Type", "application/json")
+	httpReq.Header.Set("User-Agent", "nephoran-intent-operator/v1.0.0")
+	if c.apiKey != "" {
+		httpReq.Header.Set("Authorization", "Bearer "+c.apiKey)
+	}
+
+	resp, err := c.httpClient.Do(httpReq)
+	if err != nil {
+		return "", fmt.Errorf("failed to send request: %w", err)
+	}
+	defer resp.Body.Close()
+
+	respBody, err := io.ReadAll(resp.Body)
+	if err != nil {
+		return "", fmt.Errorf("failed to read response: %w", err)
+	}
+
+	if resp.StatusCode != http.StatusOK {
+		return "", fmt.Errorf("LLM API returned status %d: %s", resp.StatusCode, string(respBody))
+	}
+
+	// Parse response based on backend type
+	var chatResp struct {
+		Choices []struct {
+			Message struct {
+				Content string `json:"content"`
+			} `json:"message"`
+		} `json:"choices"`
+	}
+
+	if err := json.Unmarshal(respBody, &chatResp); err != nil {
+		return "", fmt.Errorf("failed to decode response: %w", err)
+	}
+
+	if len(chatResp.Choices) == 0 {
+		return "", fmt.Errorf("no choices in response")
+	}
+
+	return chatResp.Choices[0].Message.Content, nil
+}
+
+// processWithRAGAPI handles RAG API requests
+func (c *Client) processWithRAGAPI(ctx context.Context, intent string) (string, error) {
+	req := map[string]interface{}{
+		"spec": map[string]string{
+			"intent": intent,
+		},
+	}
+
+	reqBody, err := json.Marshal(req)
+	if err != nil {
+		return "", fmt.Errorf("failed to marshal request: %w", err)
+	}
+
+	httpReq, err := http.NewRequestWithContext(ctx, "POST", c.url+"/process", bytes.NewBuffer(reqBody))
+	if err != nil {
+		return "", fmt.Errorf("failed to create request: %w", err)
+	}
+	httpReq.Header.Set("Content-Type", "application/json")
+	httpReq.Header.Set("User-Agent", "nephoran-intent-operator/v1.0.0")
+
+	resp, err := c.httpClient.Do(httpReq)
+	if err != nil {
+		return "", fmt.Errorf("failed to send request: %w", err)
+	}
+	defer resp.Body.Close()
+
+	respBody, err := io.ReadAll(resp.Body)
+	if err != nil {
+		return "", fmt.Errorf("failed to read response: %w", err)
+	}
+
+	if resp.StatusCode != http.StatusOK {
+		// Try to parse error response
+		var errorResp map[string]interface{}
+		if json.Unmarshal(respBody, &errorResp) == nil {
+			if errorMsg, ok := errorResp["error"].(string); ok {
+				return "", fmt.Errorf("RAG API error (%d): %s", resp.StatusCode, errorMsg)
+			}
+		}
+		return "", fmt.Errorf("RAG API returned status %d: %s", resp.StatusCode, string(respBody))
+	}
+
+	return string(respBody), nil
+}
+
+// retryWithExponentialBackoff implements retry logic with exponential backoff and jitter
+func (c *Client) retryWithExponentialBackoff(ctx context.Context, operation func() error) error {
+	var lastErr error
+	delay := c.retryConfig.BaseDelay
+
+	for attempt := 0; attempt <= c.retryConfig.MaxRetries; attempt++ {
+		if attempt > 0 {
+			c.logger.Debug("Retrying operation",
+				slog.Int("attempt", attempt),
+				slog.Duration("delay", delay),
+				slog.String("last_error", lastErr.Error()),
+			)
+
+			// Wait before retry
+			select {
+			case <-ctx.Done():
+				return ctx.Err()
+			case <-time.After(delay):
+				// Exponential backoff with optional jitter
+				delay = time.Duration(float64(delay) * c.retryConfig.BackoffFactor)
+				if c.retryConfig.JitterEnabled {
+					// Add jitter (±25% of delay)
+					jitter := time.Duration(float64(delay) * 0.25 * (2.0*float64(time.Now().UnixNano()%1000)/1000.0 - 1.0))
+					delay += jitter
+				}
+				if delay > c.retryConfig.MaxDelay {
+					delay = c.retryConfig.MaxDelay
+				}
+			}
+		}
+
+		lastErr = operation()
+		if lastErr == nil {
+			if attempt > 0 {
+				c.logger.Info("Operation succeeded after retry", slog.Int("attempts", attempt+1))
+			}
+			return nil // Success
+		}
+
+		// Check if error is retryable
+		if !c.isRetryableError(lastErr) {
+			c.logger.Debug("Error is not retryable", slog.String("error", lastErr.Error()))
+			return lastErr
+		}
+	}
+
+	c.logger.Error("Operation failed after all retries",
+		slog.Int("max_retries", c.retryConfig.MaxRetries),
+		slog.String("final_error", lastErr.Error()),
+	)
+	return fmt.Errorf("operation failed after %d retries: %w", c.retryConfig.MaxRetries, lastErr)
+}
+
+// isRetryableError determines if an error warrants a retry
+func (c *Client) isRetryableError(err error) bool {
+	errorStr := strings.ToLower(err.Error())
+
+	// Network-related errors are typically retryable
+	retryablePatterns := []string{
+		"connection refused",
+		"timeout",
+		"temporary failure",
+		"service unavailable",
+		"internal server error",
+		"bad gateway",
+		"circuit breaker",
+	}
+
+	for _, pattern := range retryablePatterns {
+		if strings.Contains(errorStr, pattern) {
+			return true
+		}
+	}
+
+	return false
+}
+
+// ValidateResponse validates the structure of an LLM response
+func (v *ResponseValidator) ValidateResponse(responseBody []byte) error {
+	var response map[string]interface{}
+	if err := json.Unmarshal(responseBody, &response); err != nil {
+		return fmt.Errorf("invalid JSON response: %w", err)
+	}
+
+	// Check required fields
+	for field := range v.requiredFields {
+		if _, exists := response[field]; !exists {
+			return fmt.Errorf("missing required field: %s", field)
+		}
+	}
+
+	// Validate type field
+	if responseType, ok := response["type"].(string); ok {
+		validTypes := []string{"NetworkFunctionDeployment", "NetworkFunctionScale"}
+		valid := false
+		for _, validType := range validTypes {
+			if responseType == validType {
+				valid = true
+				break
+			}
+		}
+		if !valid {
+			return fmt.Errorf("invalid response type: %s", responseType)
+		}
+	} else {
+		return fmt.Errorf("type field must be a string")
+	}
+
+	// Validate name field format (Kubernetes naming)
+	if name, ok := response["name"].(string); ok {
+		if !isValidKubernetesName(name) {
+			return fmt.Errorf("invalid Kubernetes name format: %s", name)
+		}
+	} else {
+		return fmt.Errorf("name field must be a string")
+	}
+
+	// Validate namespace field format
+	if namespace, ok := response["namespace"].(string); ok {
+		if !isValidKubernetesName(namespace) {
+			return fmt.Errorf("invalid Kubernetes namespace format: %s", namespace)
+		}
+	} else {
+		return fmt.Errorf("namespace field must be a string")
+	}
+
+	// Validate spec field structure
+	if spec, ok := response["spec"].(map[string]interface{}); ok {
+		if responseType := response["type"].(string); responseType == "NetworkFunctionDeployment" {
+			return v.validateDeploymentSpec(spec)
+		} else if responseType == "NetworkFunctionScale" {
+			return v.validateScaleSpec(spec)
+		}
+	} else {
+		return fmt.Errorf("spec field must be an object")
+	}
+
+	return nil
+}
+
+// validateDeploymentSpec validates NetworkFunctionDeployment spec
+func (v *ResponseValidator) validateDeploymentSpec(spec map[string]interface{}) error {
+	// Check required deployment fields
+	requiredFields := []string{"replicas", "image"}
+	for _, field := range requiredFields {
+		if _, exists := spec[field]; !exists {
+			return fmt.Errorf("missing required deployment spec field: %s", field)
+		}
+	}
+
+	// Validate replicas
+	if replicas, ok := spec["replicas"].(float64); ok {
+		if replicas < 1 || replicas > 100 {
+			return fmt.Errorf("replicas must be between 1 and 100, got: %v", replicas)
+		}
+	} else {
+		return fmt.Errorf("replicas must be a number")
+	}
+
+	// Validate image
+	if image, ok := spec["image"].(string); ok {
+		if image == "" {
+			return fmt.Errorf("image cannot be empty")
+		}
+	} else {
+		return fmt.Errorf("image must be a string")
+	}
+
+	return nil
+}
+
+// validateScaleSpec validates NetworkFunctionScale spec
+func (v *ResponseValidator) validateScaleSpec(spec map[string]interface{}) error {
+	// For scaling, we need at least one scaling parameter
+	hasHorizontal := false
+	hasVertical := false
+
+	if scaling, ok := spec["scaling"].(map[string]interface{}); ok {
+		if horizontal, exists := scaling["horizontal"]; exists {
+			hasHorizontal = true
+			if h, ok := horizontal.(map[string]interface{}); ok {
+				if replicas, exists := h["replicas"]; exists {
+					if r, ok := replicas.(float64); ok {
+						if r < 1 || r > 100 {
+							return fmt.Errorf("horizontal scaling replicas must be between 1 and 100")
+						}
+					} else {
+						return fmt.Errorf("horizontal scaling replicas must be a number")
+					}
+				}
+			}
+		}
+
+		if vertical, exists := scaling["vertical"]; exists {
+			hasVertical = true
+			if v, ok := vertical.(map[string]interface{}); ok {
+				// Validate CPU format if present
+				if cpu, exists := v["cpu"]; exists {
+					if cpuStr, ok := cpu.(string); ok {
+						if !isValidCPUFormat(cpuStr) {
+							return fmt.Errorf("invalid CPU format: %s", cpuStr)
+						}
+					} else {
+						return fmt.Errorf("vertical scaling CPU must be a string")
+					}
+				}
+
+				// Validate memory format if present
+				if memory, exists := v["memory"]; exists {
+					if memStr, ok := memory.(string); ok {
+						if !isValidMemoryFormat(memStr) {
+							return fmt.Errorf("invalid memory format: %s", memStr)
+						}
+					} else {
+						return fmt.Errorf("vertical scaling memory must be a string")
+					}
+				}
+			}
+		}
+	}
+
+	if !hasHorizontal && !hasVertical {
+		return fmt.Errorf("scaling spec must include either horizontal or vertical scaling parameters")
+	}
+
+	return nil
+}
+
+// Helper validation functions
+func isValidKubernetesName(name string) bool {
+	if len(name) == 0 || len(name) > 253 {
+		return false
+	}
+
+	// Kubernetes names must match DNS subdomain format
+	for i, r := range name {
+		if !((r >= 'a' && r <= 'z') || (r >= '0' && r <= '9') || r == '-' || r == '.') {
+			return false
+		}
+		if i == 0 && (r == '-' || r == '.') {
+			return false
+		}
+		if i == len(name)-1 && (r == '-' || r == '.') {
+			return false
+		}
+	}
+
+	return true
+}
+
+func isValidCPUFormat(cpu string) bool {
+	// Valid formats: "100m", "0.1", "1", "2000m"
+	if cpu == "" {
+		return false
+	}
+
+	if strings.HasSuffix(cpu, "m") {
+		// Millicores format
+		cpuValue := strings.TrimSuffix(cpu, "m")
+		for _, r := range cpuValue {
+			if r < '0' || r > '9' {
+				return false
+			}
+		}
+		return len(cpuValue) > 0
+	} else {
+		// Cores format (can include decimal)
+		for _, r := range cpu {
+			if !((r >= '0' && r <= '9') || r == '.') {
+				return false
+			}
+		}
+		return len(cpu) > 0
+	}
+}
+
+func isValidMemoryFormat(memory string) bool {
+	// Valid formats: "256Mi", "1Gi", "512Mi", "2Gi"
+	if memory == "" {
+		return false
+	}
+
+	validSuffixes := []string{"Ki", "Mi", "Gi", "Ti", "Pi", "Ei", "K", "M", "G", "T", "P", "E"}
+
+	for _, suffix := range validSuffixes {
+		if strings.HasSuffix(memory, suffix) {
+			memoryValue := strings.TrimSuffix(memory, suffix)
+			for _, r := range memoryValue {
+				if r < '0' || r > '9' {
+					return false
+				}
+			}
+			return len(memoryValue) > 0
+		}
+	}
+
+	return false
+}
+
+// ProcessIntentStream implements the ClientInterface method for streaming
+func (c *Client) ProcessIntentStream(ctx context.Context, prompt string, chunks chan<- *shared.StreamingChunk) error {
+	// For now, simulate streaming by sending the full response as chunks
+	response, err := c.ProcessIntent(ctx, prompt)
+	if err != nil {
+		return err
+	}
+
+	// Split response into chunks and send
+	chunkSize := 100
+	for i := 0; i < len(response); i += chunkSize {
+		end := i + chunkSize
+		if end > len(response) {
+			end = len(response)
+		}
+
+		chunk := &shared.StreamingChunk{
+			Type:    "content",
+			Content: response[i:end],
+			Index:   i / chunkSize,
+		}
+
+		select {
+		case chunks <- chunk:
+		case <-ctx.Done():
+			return ctx.Err()
+		}
+	}
+
+	// Send completion chunk
+	chunks <- &shared.StreamingChunk{
+		Type:       "completion",
+		IsComplete: true,
+	}
+
+	return nil
+}
+
+// Close implements the ClientInterface method
+func (c *Client) Close() error {
+	// Close the HTTP client if needed
+	if c.httpClient != nil {
+		c.httpClient.CloseIdleConnections()
+	}
+	return nil
+}